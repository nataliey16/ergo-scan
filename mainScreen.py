import tkinter as tk
from tkinter import ttk, messagebox
import cv2
from PIL import Image, ImageTk

class MainScreen:
    # --- Initialize the main screen GUI ---
    def __init__(self, root):
        self.root = root
        self.root.title("ErgoScan - Main Screen") #title
        self.root.geometry("1200x800") #resolution of window
        self.root.configure(bg="#f0f0f0") #background color
        
    
        # Initialize webcam variables
        self.cap = None
        self.webcam_active = True  # Set to True initially since we want camera on by default
        self.start_button = tk.Button(self.root, text="Start", state="disabled")
        self.calibrated = False  #state variable to track if calibration has been done or not
        
        # Initialize profile data for name display
        self.profile_name = "John Doe"
        
        # Calling setup functions to initialize UI and webcam
        self.setup_ui()
        self.start_webcam_preview()

    # --- Function that sets up the UI (split into left and right sections) ---
    def setup_ui(self):
        # Configure the root layout grid and weight
        self.root.grid_columnconfigure(1, weight=1) #configure column 1 for form section
        self.root.grid_columnconfigure(2, weight=1) #configure column 2 for right section
        self.root.grid_rowconfigure(0, weight=1)
        
        # Create top-left icons frame
        self.icons_frame = tk.Frame(self.root, bg="#f0f0f0")
        self.icons_frame.grid(row=0, column=0, sticky="nw", padx=10, pady=10)
        
        # --- Creating Frames --- 
        #Left section frame (now for form)
        self.left_frame = tk.Frame(self.root, bg="#ffffff")
        self.left_frame.grid(row=0, column=1, sticky="nsew", padx=(5, 5), pady=10)

        #Right section frame
        self.right_frame = tk.Frame(self.root, bg="#ffffff")
        self.right_frame.grid(row=0, column=2, sticky="nsew", padx=(5, 10), pady=10)
        
        # --- Call set up functions for each section ---
        #Setup icons section
        self.setup_icons_section()
        
        #Left Section - Form
        self.setup_left_section()

        #Right Section - Webcam Display
        self.setup_right_section()


    # --- Setup icons section (profile and settings) ---
    def setup_icons_section(self):
        # Profile icon with name
        profile_frame = tk.Frame(self.icons_frame, bg="#f0f0f0")
        profile_frame.pack(pady=(0, 10), anchor="w")
        
        profile_icon = tk.Button(profile_frame, text="👤", font=("Arial", 16), bg="#e0e0e0", 
                                 command=self.show_profile_options, relief="flat", width=3)
        profile_icon.pack(side="left")
        
        profile_label = tk.Label(profile_frame, text=self.profile_name, font=("Arial", 10), 
                                 bg="#f0f0f0", fg="#333333")
        profile_label.pack(side="left", padx=(5, 0))
        
        # Settings icon
        settings_icon = tk.Button(self.icons_frame, text="⚙", font=("Arial", 16), bg="#e0e0e0", 
                                  command=self.show_settings, relief="flat", width=3)
        settings_icon.pack(pady=(0, 10), anchor="w")

    # ---------- LEFT SECTION BELOW ----------

    # --- Modular function that builds the left side of the screen ---
    def setup_left_section(self):
        # Configure the left frame layout and grid weight
        self.left_frame.grid_rowconfigure(0, weight=1)
<<<<<<< HEAD
        self.left_frame.grid_columnconfigure(0, weight=1)
        
        # Main content area (no icons frame)
=======
        self.left_frame.grid_columnconfigure(1, weight=1)
        
        # Left icons column
        icons_frame = tk.Frame(self.left_frame, bg="#ffffff", width=60)
        icons_frame.grid(row=0, column=0, sticky="ns", padx=(10, 5), pady=10)
        icons_frame.grid_propagate(False)
        
        # Settings icon button (top)
        settings_button = tk.Button(icons_frame, text="⚙️", font=("Arial", 24),
            bg="#ffffff", bd=0, command=self.open_settings,
            cursor="hand2", width=2, height=1,
            activebackground="#ffffff", highlightthickness=0,
            relief="flat")
        settings_button.pack(pady=(10, 5))
        
        # Profile icon button (below settings)
        profile_button = tk.Button(icons_frame, text="👤", font=("Arial", 24),
            bg="#ffffff", bd=0, command=self.open_profile,
            cursor="hand2", width=2, height=1,
            activebackground="#ffffff", highlightthickness=0,
            relief="flat")
        profile_button.pack(pady=5)
        
        # Main content area
>>>>>>> cb1d1209
        content_frame = tk.Frame(self.left_frame, bg="#ffffff")
        content_frame.grid(row=0, column=0, sticky="nsew", padx=10, pady=10)
        content_frame.grid_rowconfigure(1, weight=1)
        content_frame.grid_columnconfigure(0, weight=1)
        
        # Title
        title_label = tk.Label(content_frame, text="Body Measurements", 
                              font=("Arial", 18, "bold"), bg="#ffffff")
        title_label.grid(row=0, column=0, pady=(0, 10))
        
        # Form frame
        form_frame = tk.Frame(content_frame, bg="#ffffff")
        form_frame.grid(row=1, column=0, sticky="nsew", padx=10, pady=10)
        form_frame.grid_columnconfigure(1, weight=1)
        
        # Form fields with body measurements
        fields = [
            ("Shoulder Width (cm):", "45"),
            ("Torso Length (cm):", "60"),
            ("Hip Width (cm):", "38"),
            ("Arm Length (cm):", "65"),
            ("Leg Length (cm):", "85")
        ]
        
        for i, (label_text, default_value) in enumerate(fields):
            # Label
            label = tk.Label(form_frame, text=label_text, font=("Arial", 11, "bold"), 
                           bg="#ffffff", anchor="w")
            label.grid(row=i, column=0, sticky="w", pady=5, padx=(0, 10))
            
            # Entry field
            entry = tk.Entry(form_frame, font=("Arial", 10), relief="solid", bd=1)
            entry.grid(row=i, column=1, sticky="ew", pady=5)
            entry.insert(0, default_value)
        
        # Submit button
        submit_button = tk.Button(form_frame, text="Save Measurements",
                                font=("Arial", 12, "bold"), bg="#2196F3", fg="white",
                                width=20, height=2, command=self.save_form,
                                relief="raised", bd=2, activebackground="#1976D2",
                                activeforeground="white", highlightthickness=0)
        submit_button.grid(row=len(fields), column=0, columnspan=2, pady=20)

    def setup_form(self):
        """Set up the form in the right section"""
        # Form frame
        form_frame = tk.Frame(self.right_frame, bg="#ffffff", relief="groove", bd=2)
        form_frame.grid(row=1, column=0, sticky="nsew", padx=10, pady=10)
        form_frame.grid_columnconfigure(1, weight=1)
        
        # Form fields
        fields = [
            ("Name:", "name"),
            ("Age:", "age"),
            ("Height (cm):", "height"),
            ("Weight (kg):", "weight"),
            ("Occupation:", "occupation"),
            ("Workspace Type:", "workspace")
        ]
        
        self.form_vars = {}
        
        for i, (label_text, var_name) in enumerate(fields):
            # Label
            label = tk.Label(form_frame, text=label_text, font=("Arial", 12),
                           bg="#ffffff", anchor="w")
            label.grid(row=i, column=0, sticky="w", padx=10, pady=8)
            
            # Entry
            self.form_vars[var_name] = tk.StringVar()
            entry = tk.Entry(form_frame, textvariable=self.form_vars[var_name],
                           font=("Arial", 12), width=25)
            entry.grid(row=i, column=1, sticky="ew", padx=10, pady=8)
        
        # Buttons frame
        buttons_frame = tk.Frame(form_frame, bg="#ffffff")
        buttons_frame.grid(row=len(fields), column=0, columnspan=2, pady=20)
        
        # Save button
        save_button = tk.Button(buttons_frame, text="Save Information",
                               font=("Arial", 12, "bold"), bg="#2196F3", fg="white",
                               width=15, height=1, command=self.save_form,
                               relief="raised", bd=2)
        save_button.pack(side="left", padx=10)
        
        # Clear button
        clear_button = tk.Button(buttons_frame, text="Clear Form",
                               font=("Arial", 12), bg="#f44336", fg="white",
                               width=15, height=1, command=self.clear_form,
                               relief="raised", bd=2)
        clear_button.pack(side="left", padx=10)
    
        
    def open_settings(self):
        """Handle settings button click"""
        print("Opening settings page...")
        # TODO: Implement navigation to settings page
        tk.messagebox.showinfo("Settings", "Opening settings page...")
        
    def open_profile(self):
        """Handle profile button click"""
        print("Opening profile page...")
        # TODO: Implement navigation to profile page
        tk.messagebox.showinfo("Profile", "Opening profile page...")
        
    def save_form(self):
        """Handle form save"""
        print("Saving patient information...")
        # TODO: Implement actual data saving logic
        tk.messagebox.showinfo("Success", "Patient information saved successfully!")
        
    def clear_form(self):
        """Clear all form fields"""
        print("Clearing patient information form...")
        # TODO: Implement form clearing logic
        tk.messagebox.showinfo("Cleared", "Form cleared successfully!")
        
    def on_closing(self):
        """Handle window closing"""
        if self.cap:
            self.cap.release()
        self.root.destroy()

        
    # ---------- RIGHT SECTION BELOW ----------

    # --- Modular function that builds the right side of the screen ---
    def setup_right_section(self):
        # Configure the right frame layout and grid weight
        self.right_frame.grid_rowconfigure(1, weight=1)
        self.right_frame.grid_columnconfigure(0, weight=1)
        
        # Title for right section
        title_label = tk.Label( #Defines the title label details
            self.right_frame, 
            text="Webcam Preview", 
            font=("Arial", 16, "bold"), 
            bg="#ffffff"
        )
        title_label.grid( #Defines the grid placement of the title label
            row=0, 
            column=0, 
            pady=(10, 5), 
            sticky="n"
        )
        
        # --- Webcam Preview Display Area ---
        # Webcam frame details
        self.webcam_frame = tk.Frame( 
            self.right_frame, 
            bg="#000000", 
            width=600, 
            height=450, 
            relief="sunken", 
            bd=2
        )
        # Webcam frame grid placement
        self.webcam_frame.grid(
            row=1, 
            column=0, 
            padx=20, 
            pady=10, 
            sticky="nsew"
        )
        self.webcam_frame.grid_propagate(False) #Disable automatic frame resizing
        
        # Webcam label for displaying video feed
        # Create initial blank image to maintain consistent size
        initial_blank = Image.new('RGB', (580, 430), color='black')
        initial_photo = ImageTk.PhotoImage(initial_blank)
        
        self.webcam_label = tk.Label( #webcam label details
            self.webcam_frame, 
            bg="#000000",             
            image=initial_photo,
            text="Initializing camera...", 
            fg="white",
            font=("Arial", 14),
            compound='center'  # Show text over image
        )
        self.webcam_label.image = initial_photo  # Keep reference to prevent garbage collection
        self.webcam_label.pack(expand=True, fill="both") #Enable automatic resizing for the label

<<<<<<< HEAD
        # Webcam ON/OFF toggle switch & icon
        self.toggle_camera_button = tk.Button( #toggle camera button details
            self.right_frame,
            text="ON/OFF Camera",
            font=("Arial", 12, "bold"),
            bg="#50ff36",  #color green when active
            fg="white",
            width=18,
            height=1,
            # command=self.toggle_camera,
            relief="raised",
            bd=2
=======

        # --- Toggle webcam ON/OFF switch details & grid placement ---
        self.toggle_camera_switch = ToggleSwitch( #toggle switch details using ToggleSwitch class
            self.right_frame, 
            command=self.on_camera_toggle, 
            initial_state=self.webcam_active, #intial state based on webcam_active variable
            bg="#ffffff"
        )
        self.toggle_camera_switch.grid( #grid placement
            row=2, 
            column=0, 
            pady=(5, 25), 
            sticky="n"
>>>>>>> cb1d1209
        )

        # --- Start scanning/calibration buttons --- 
        button_frame = tk.Frame(self.right_frame, bg="#ffffff") #init button frame
        button_frame.grid(row=3, column=0, pady=(10, 20), sticky="n") #define button frame grid placement

        # Start calibration button
        self.calibration_button = tk.Button( #start calibration button details
            button_frame,
            text="Start Calibration",
            font=("Arial", 14),
            bg="#2196F3",
            fg="white",
            width=20,
            height=2,
<<<<<<< HEAD
            # command=self.start_calibration,
=======
            command = self.start_calibration, # call function on click
>>>>>>> cb1d1209
            relief="raised",
            bd=3,
            activebackground="#2196F3",  # Same as normal background
            activeforeground="white",
            highlightthickness=0,
            highlightcolor="#2196F3",     # Remove highlight color
            highlightbackground="#2196F3", # Remove highlight background
            takefocus=False               # Prevent taking focus
        )
        self.calibration_button.grid(row=4, column=0, pady=(10, 5), sticky="n") #start calibration button grid placement

        # Start scanning button 
        self.start_button = tk.Button( #start scanning button details
            button_frame, 
            text="Start Scanning",
            font=("Arial", 14), 
            bg="#4CAF50", 
            fg="white",
            width=20, 
            height=2, 
            command = self.start_scanning, #call function on click
            relief="raised", 
            bd=3,
            activebackground="#4CAF50",   # Same as normal background
            activeforeground="white",
            highlightthickness=0,
            highlightcolor="#4CAF50",     # Remove highlight color
            highlightbackground="#4CAF50", # Remove highlight background
            takefocus=False               # Prevent taking focus
        )
        self.start_button.grid(row=5, column=0, pady=(5, 10), sticky="n") #start scanning button grid placement


    # --- Toggle webcam ON/OFF function ---
    def on_camera_toggle(self, state):
        if state:
            print("Camera ON")
            self.start_webcam_preview()
        else:
            print("Camera OFF")
            self.stop_webcam()


    # --- Start calibration & scanning functions ---
    def start_webcam_preview(self):
        try:
            self.cap = cv2.VideoCapture(0)
            if self.cap.isOpened():
                self.webcam_active = True
                self.update_webcam()
            else:
                self.webcam_label.config(text="Camera not available", fg="red")
        except Exception as e:
            self.webcam_label.config(text=f"Camera error: {str(e)}", fg="red")
            
    def update_webcam(self):
        if self.webcam_active and self.cap and self.cap.isOpened():
            ret, frame = self.cap.read()
            if ret:
                # Resize frame to fit the display area
                frame = cv2.resize(frame, (580, 430))
                frame = cv2.cvtColor(frame, cv2.COLOR_BGR2RGB)
                
                # Convert to PhotoImage
                image = Image.fromarray(frame)
                photo = ImageTk.PhotoImage(image)
                
                # Update label
                self.webcam_label.config(image=photo, text="")
                self.webcam_label.image = photo
                
            # Schedule next update
            self.root.after(30, self.update_webcam)

    def stop_webcam(self):
        """Safely stop the webcam feed and release resources."""
        if self.webcam_active:
            self.webcam_active = False  # stop update loop

        if hasattr(self, "cap") and self.cap and self.cap.isOpened():
            self.cap.release()
            self.cap = None

        # Create a blank image with the same dimensions as the camera feed
        blank_image = Image.new('RGB', (580, 430), color='black')
        blank_photo = ImageTk.PhotoImage(blank_image)
        
        # Update label with blank image and overlay text
        self.webcam_label.config(
            image=blank_photo, 
            text="Camera OFF", 
            fg="white", 
            compound='center', 
            font=("Arial", 16)
        )
        self.webcam_label.image = blank_photo

        # Update toggle button color to red
        if hasattr(self, "toggle_camera_button"):
            self.toggle_camera_button.config(bg="#f44336")
        
        print("Webcam stopped and resources released.")


    # --- Start calibration & scanning functions ---
    def start_calibration(self):
        """Start calibration process"""
        print("Starting calibration...")
        tk.messagebox.showinfo("Calibration", "Calibration started")
        
    def start_scanning(self):
        """Handle start scanning button click"""
        print("Navigating to camera page...")
        # TODO: Implement navigation to camera page
        # This could involve opening a new window or switching frames
        tk.messagebox.showinfo("Start Scanning", "Scanning Started")


    # --- Class for Webcam ON/OFF iOS toggle switch look ---
class ToggleSwitch(tk.Frame):
    def __init__(self, parent, command=None, **kwargs):

        self.state = kwargs.pop('initial_state', False)
        self.command = command
        super().__init__(parent, **kwargs)

        self.canvas = tk.Canvas(self, width=60, height=30, bg=self["bg"], highlightthickness=0)
        self.canvas.pack()
        self.rect = self.canvas.create_oval(
            5, 5, 25, 25, 
            fill="white", 
            outline=""
        )
        self.bg_rect = self.canvas.create_rectangle(
            0, 0, 60, 30, 
            outline="", 
            fill="#f44336"
        )
        self.canvas.tag_lower(self.bg_rect)
        self.canvas.bind("<Button-1>", self.toggle)

        # Set initial visual state
        if self.state:
            self.canvas.itemconfig(self.bg_rect, fill="#50ff36")
            self.canvas.move(self.rect, 30, 0)

    def toggle(self, event=None):
        self.state = not self.state
        if self.state:
            self.canvas.itemconfig(self.bg_rect, fill="#50ff36")
            self.canvas.move(self.rect, 30, 0)
        else:
            self.canvas.itemconfig(self.bg_rect, fill="#f44336")
            self.canvas.move(self.rect, -30, 0)
        if self.command:
            self.command(self.state)

    def show_profile_options(self):
        """Handle profile icon click"""
        print("Profile options clicked")
        tk.messagebox.showinfo("Profile", f"Profile: {self.profile_name}")

    def show_settings(self):
        """Handle settings icon click"""
        print("Settings clicked")
        tk.messagebox.showinfo("Settings", "Settings menu")

    def toggle_camera(self):
        """Toggle camera on/off"""
        if self.cap and self.cap.isOpened():
            self.cap.release()
            self.cap = None
            print("Camera turned off")
        else:
            self.cap = cv2.VideoCapture(0)
            print("Camera turned on")

    def start_calibration(self):
        """Start calibration process"""
        print("Starting calibration...")
        tk.messagebox.showinfo("Calibration", "Calibration started")


if __name__ == "__main__":
    root = tk.Tk()
    app = MainScreen(root)
    root.protocol("WM_DELETE_WINDOW", app.on_closing)
    root.mainloop()<|MERGE_RESOLUTION|>--- conflicted
+++ resolved
@@ -81,12 +81,7 @@
     def setup_left_section(self):
         # Configure the left frame layout and grid weight
         self.left_frame.grid_rowconfigure(0, weight=1)
-<<<<<<< HEAD
         self.left_frame.grid_columnconfigure(0, weight=1)
-        
-        # Main content area (no icons frame)
-=======
-        self.left_frame.grid_columnconfigure(1, weight=1)
         
         # Left icons column
         icons_frame = tk.Frame(self.left_frame, bg="#ffffff", width=60)
@@ -110,7 +105,6 @@
         profile_button.pack(pady=5)
         
         # Main content area
->>>>>>> cb1d1209
         content_frame = tk.Frame(self.left_frame, bg="#ffffff")
         content_frame.grid(row=0, column=0, sticky="nsew", padx=10, pady=10)
         content_frame.grid_rowconfigure(1, weight=1)
@@ -294,20 +288,6 @@
         self.webcam_label.image = initial_photo  # Keep reference to prevent garbage collection
         self.webcam_label.pack(expand=True, fill="both") #Enable automatic resizing for the label
 
-<<<<<<< HEAD
-        # Webcam ON/OFF toggle switch & icon
-        self.toggle_camera_button = tk.Button( #toggle camera button details
-            self.right_frame,
-            text="ON/OFF Camera",
-            font=("Arial", 12, "bold"),
-            bg="#50ff36",  #color green when active
-            fg="white",
-            width=18,
-            height=1,
-            # command=self.toggle_camera,
-            relief="raised",
-            bd=2
-=======
 
         # --- Toggle webcam ON/OFF switch details & grid placement ---
         self.toggle_camera_switch = ToggleSwitch( #toggle switch details using ToggleSwitch class
@@ -321,7 +301,6 @@
             column=0, 
             pady=(5, 25), 
             sticky="n"
->>>>>>> cb1d1209
         )
 
         # --- Start scanning/calibration buttons --- 
@@ -337,11 +316,7 @@
             fg="white",
             width=20,
             height=2,
-<<<<<<< HEAD
-            # command=self.start_calibration,
-=======
             command = self.start_calibration, # call function on click
->>>>>>> cb1d1209
             relief="raised",
             bd=3,
             activebackground="#2196F3",  # Same as normal background
